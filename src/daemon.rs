--- conflicted
+++ resolved
@@ -251,16 +251,9 @@
     }
 
     info!("Initializing with the balanced profile");
-<<<<<<< HEAD
-    if let Err(why) = balanced() {
+    if let Err(why) = daemon.borrow_mut().balanced() {
         error!("Failed to set initial profile: {}", why);
     }
-
-    info!("Connecting to dbus system bus");
-    let c = Connection::get_private(BusType::System).map_err(err_str)?;
-=======
-    daemon.borrow_mut().balanced().map_err(|why| format!("failed to set initial profile: {}", why))?;
->>>>>>> ef5bc0da
 
     info!("Registering dbus name {}", DBUS_NAME);
     c.register_name(DBUS_NAME, NameFlag::ReplaceExisting as u32).map_err(err_str)?;
